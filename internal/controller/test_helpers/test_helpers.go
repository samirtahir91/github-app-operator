<<<<<<< HEAD
// test_helpers.go

package test_helpers

import (
	"context"
	"encoding/base64"
	"fmt"
	"os"
	"strconv"

	//. "github.com/onsi/gomega"

	"sigs.k8s.io/controller-runtime/pkg/client"
	githubappv1 "github-app-operator/api/v1"
	corev1 "k8s.io/api/core/v1"
	apierrors "k8s.io/apimachinery/pkg/api/errors"
	metav1 "k8s.io/apimachinery/pkg/apis/meta/v1"
	"k8s.io/apimachinery/pkg/types"
)

const (
	// github app details
	privateKeySecret = "gh-app-key-test"
	appId            = 857468
	installId        = 48531286
)

var (
	privateKey = os.Getenv("GITHUB_PRIVATE_KEY")
	acessTokenSecretName = fmt.Sprintf("github-app-access-token-%s", strconv.Itoa(appId))
)

// Function to delete accessToken Secret
func DeleteAccessTokenSecret(ctx context.Context, k8sClient client.Client, namespace string) {
	err := k8sClient.Delete(ctx, &corev1.Secret{
		ObjectMeta: metav1.ObjectMeta{
			Name:      acessTokenSecretName,
			Namespace: namespace,
		},
	})
	Expect(err).ToNot(HaveOccurred(), fmt.Sprintf(
		"Failed to delete Secret %s/%s: %v",
		namespace,
		acessTokenSecretName,
		err,
		),
	)
}

// Function to delete a GitHubApp and wait for its deletion
func DeleteGitHubAppAndWait(ctx context.Context, k8sClient client.Client, namespace string, name string) {
	// Delete the GitHubApp
	err := k8sClient.Delete(ctx, &githubappv1.GithubApp{
		ObjectMeta: metav1.ObjectMeta{
			Name:      name,
			Namespace: namespace,
		},
	})
	Expect(err).NotTo(HaveOccurred(), fmt.Sprintf("Failed to delete GitHubApp: %v", err))

	// Wait for the GitHubApp to be deleted
	Eventually(func() bool {
		// Check if the GitHubApp still exists
		err := k8sClient.Get(ctx, types.NamespacedName{
			Namespace: namespace,
			Name:      name,
		}, &githubappv1.GithubApp{})
		return apierrors.IsNotFound(err) // GitHubApp is deleted
	}, "60s", "5s").Should(BeTrue(), "Failed to delete GitHubApp within timeout")
}

// Function to create a GitHubApp and wait for its creation
func CreateGitHubAppAndWait(
	ctx context.Context,
	k8sClient client.Client,
	namespace,
	name string,
	restartPodsSpec *githubappv1.RestartPodsSpec,
	) {
	// create the GitHubApp
	githubApp := githubappv1.GithubApp{
		ObjectMeta: metav1.ObjectMeta{
			Name:      name,
			Namespace: namespace,
		},
		Spec: githubappv1.GithubAppSpec{
			AppId:            appId,
			InstallId:        installId,
			PrivateKeySecret: privateKeySecret,
			RestartPods:      restartPodsSpec, // Optionally pass restartPods
		},
	}
	Expect(k8sClient.Create(ctx, &githubApp)).Should(Succeed())
}

// Function to create a privateKey Secret and wait for its creation
func CreatePrivateKeySecret(ctx context.Context, k8sClient client.Client, namespace string, key string) {

	// Decode base64-encoded private key
	decodedPrivateKey, err := base64.StdEncoding.DecodeString(privateKey)
	Expect(err).NotTo(HaveOccurred(), "error decoding base64-encoded private key")

	// create the GitHubApp
	secret1Obj := corev1.Secret{
		ObjectMeta: metav1.ObjectMeta{
			Name:      privateKeySecret,
			Namespace: namespace,
		},
		Data: map[string][]byte{key: decodedPrivateKey},
	}
	Expect(k8sClient.Create(ctx, &secret1Obj)).Should(Succeed())
}

// Function to create a namespace
func CreateNamespace(ctx context.Context, k8sClient client.Client, namespace string) {

	ns := &corev1.Namespace{
		ObjectMeta: metav1.ObjectMeta{
			Name: namespace,
		},
	}
	Expect(k8sClient.Create(ctx, ns)).Should(Succeed())
}

// Function to wait for access token secret to be created
func WaitForAccessTokenSecret(ctx context.Context, k8sClient client.Client, namespace string) {
	var retrievedSecret corev1.Secret
	Eventually(func() bool {
		err := k8sClient.Get(ctx, types.NamespacedName{Name: acessTokenSecretName, Namespace: namespace}, &retrievedSecret)
		return err == nil
	}, "20s", "5s").Should(BeTrue(), fmt.Sprintf("Access token secret %s/%s not created", namespace, acessTokenSecretName))
}

// Function to update access token secret data with dummy data
func UpdateAccessTokenSecret(
	ctx context.Context,
	k8sClient client.Client,
	namespace string,
	key string,
	dummyKeyValue string,
	)  types.NamespacedName {
	// Update the accessToken to a dummy value
	accessTokenSecretKey := types.NamespacedName{
		Namespace: namespace,
		Name:      acessTokenSecretName,
	}
	accessTokenSecret := &corev1.Secret{}
	Expect(k8sClient.Get(ctx, accessTokenSecretKey, accessTokenSecret)).To(Succeed())
	accessTokenSecret.Data[key] = []byte(dummyKeyValue)
	Expect(k8sClient.Update(ctx, accessTokenSecret)).To(Succeed())

	return accessTokenSecretKey
}

// Function to validate an err message from a githubApp
func CheckGithubAppStatusError(
	ctx context.Context,
	k8sClient client.Client,
	githubAppName string,
	namespace string,
	errMsg string,
	) {

	// Check if the status.Error field gets populated with the expected error message
	Eventually(func() bool {
		// Retrieve the GitHubApp object
		key := types.NamespacedName{Name: githubAppName, Namespace: namespace}
		retrievedGithubApp := &githubappv1.GithubApp{}
		err := k8sClient.Get(ctx, key, retrievedGithubApp)
		if err != nil {
			return false // Unable to retrieve the GitHubApp
		}
		// Check if the status.Error field contains the expected error message
		return retrievedGithubApp.Status.Error == errMsg
	}, "30s", "5s").Should(BeTrue(), "Failed to set status.Error field within timeout")
}

// Funtion to create a busybox pod with a label
func CreatePodWithLabel(
	ctx context.Context,
	k8sClient client.Client,
	podName string,
	namespace string,
	labeKey string,
	labelValue string,
	) *corev1.Pod {
	pod := &corev1.Pod{
		ObjectMeta: metav1.ObjectMeta{
			GenerateName: podName,
			Namespace:    namespace,
			Labels: map[string]string{
				labeKey: labelValue,
			},
		},
		Spec: corev1.PodSpec{
			Containers: []corev1.Container{
				{
					Name:  podName,
					Image: "busybox",
				},
			},
		},
	}
	Expect(k8sClient.Create(ctx, pod)).Should(Succeed())

	return pod
=======
// test_helpers.go

package test_helpers

import (
	"context"
	"encoding/base64"
	"fmt"
	"os"
	"strconv"

	. "github.com/onsi/gomega"

	githubappv1 "github-app-operator/api/v1"
	corev1 "k8s.io/api/core/v1"
	apierrors "k8s.io/apimachinery/pkg/api/errors"
	metav1 "k8s.io/apimachinery/pkg/apis/meta/v1"
	"k8s.io/apimachinery/pkg/types"
	"sigs.k8s.io/controller-runtime/pkg/client"
)

const (
	// github app details
	privateKeySecret = "gh-app-key-test"
	appId            = 857468
	installId        = 48531286
)

var (
	privateKey           = os.Getenv("GITHUB_PRIVATE_KEY")
	acessTokenSecretName = fmt.Sprintf("github-app-access-token-%s", strconv.Itoa(appId))
)

// Function to delete accessToken Secret
func DeleteAccessTokenSecret(ctx context.Context, k8sClient client.Client, namespace string) {
	err := k8sClient.Delete(ctx, &corev1.Secret{
		ObjectMeta: metav1.ObjectMeta{
			Name:      acessTokenSecretName,
			Namespace: namespace,
		},
	})
	Expect(err).ToNot(HaveOccurred(), fmt.Sprintf(
		"Failed to delete Secret %s/%s: %v",
		namespace,
		acessTokenSecretName,
		err,
	),
	)
}

// Function to delete a GitHubApp and wait for its deletion
func DeleteGitHubAppAndWait(ctx context.Context, k8sClient client.Client, namespace string, name string) {
	// Delete the GitHubApp
	err := k8sClient.Delete(ctx, &githubappv1.GithubApp{
		ObjectMeta: metav1.ObjectMeta{
			Name:      name,
			Namespace: namespace,
		},
	})
	Expect(err).NotTo(HaveOccurred(), fmt.Sprintf("Failed to delete GitHubApp: %v", err))

	// Wait for the GitHubApp to be deleted
	Eventually(func() bool {
		// Check if the GitHubApp still exists
		err := k8sClient.Get(ctx, types.NamespacedName{
			Namespace: namespace,
			Name:      name,
		}, &githubappv1.GithubApp{})
		return apierrors.IsNotFound(err) // GitHubApp is deleted
	}, "60s", "5s").Should(BeTrue(), "Failed to delete GitHubApp within timeout")
}

// Function to create a GitHubApp and wait for its creation
func CreateGitHubAppAndWait(
	ctx context.Context,
	k8sClient client.Client,
	namespace,
	name string,
	restartPodsSpec *githubappv1.RestartPodsSpec,
) {
	// create the GitHubApp
	githubApp := githubappv1.GithubApp{
		ObjectMeta: metav1.ObjectMeta{
			Name:      name,
			Namespace: namespace,
		},
		Spec: githubappv1.GithubAppSpec{
			AppId:            appId,
			InstallId:        installId,
			PrivateKeySecret: privateKeySecret,
			RestartPods:      restartPodsSpec, // Optionally pass restartPods
		},
	}
	Expect(k8sClient.Create(ctx, &githubApp)).Should(Succeed())
}

// Function to create a privateKey Secret and wait for its creation
func CreatePrivateKeySecret(ctx context.Context, k8sClient client.Client, namespace string, key string) {

	// Decode base64-encoded private key
	decodedPrivateKey, err := base64.StdEncoding.DecodeString(privateKey)
	Expect(err).NotTo(HaveOccurred(), "error decoding base64-encoded private key")

	// create the GitHubApp
	secret1Obj := corev1.Secret{
		ObjectMeta: metav1.ObjectMeta{
			Name:      privateKeySecret,
			Namespace: namespace,
		},
		Data: map[string][]byte{key: decodedPrivateKey},
	}
	Expect(k8sClient.Create(ctx, &secret1Obj)).Should(Succeed())
}

// Function to create a namespace
func CreateNamespace(ctx context.Context, k8sClient client.Client, namespace string) {

	ns := &corev1.Namespace{
		ObjectMeta: metav1.ObjectMeta{
			Name: namespace,
		},
	}
	Expect(k8sClient.Create(ctx, ns)).Should(Succeed())
}

// Function to wait for access token secret to be created
func WaitForAccessTokenSecret(ctx context.Context, k8sClient client.Client, namespace string) {
	var retrievedSecret corev1.Secret
	Eventually(func() bool {
		err := k8sClient.Get(ctx, types.NamespacedName{Name: acessTokenSecretName, Namespace: namespace}, &retrievedSecret)
		return err == nil
	}, "20s", "5s").Should(BeTrue(), fmt.Sprintf("Access token secret %s/%s not created", namespace, acessTokenSecretName))
}

// Function to update access token secret data with dummy data
func UpdateAccessTokenSecret(
	ctx context.Context,
	k8sClient client.Client,
	namespace string,
	key string,
	dummyKeyValue string,
) types.NamespacedName {
	// Update the accessToken to a dummy value
	accessTokenSecretKey := types.NamespacedName{
		Namespace: namespace,
		Name:      acessTokenSecretName,
	}
	accessTokenSecret := &corev1.Secret{}
	Expect(k8sClient.Get(ctx, accessTokenSecretKey, accessTokenSecret)).To(Succeed())
	accessTokenSecret.Data[key] = []byte(dummyKeyValue)
	Expect(k8sClient.Update(ctx, accessTokenSecret)).To(Succeed())

	return accessTokenSecretKey
}

// Function to validate an err message from a githubApp
func CheckGithubAppStatusError(
	ctx context.Context,
	k8sClient client.Client,
	githubAppName string,
	namespace string,
	errMsg string,
) {

	// Check if the status.Error field gets populated with the expected error message
	Eventually(func() bool {
		// Retrieve the GitHubApp object
		key := types.NamespacedName{Name: githubAppName, Namespace: namespace}
		retrievedGithubApp := &githubappv1.GithubApp{}
		err := k8sClient.Get(ctx, key, retrievedGithubApp)
		if err != nil {
			return false // Unable to retrieve the GitHubApp
		}
		// Check if the status.Error field contains the expected error message
		return retrievedGithubApp.Status.Error == errMsg
	}, "30s", "5s").Should(BeTrue(), "Failed to set status.Error field within timeout")
}

// Funtion to create a busybox pod with a label
func CreatePodWithLabel(
	ctx context.Context,
	k8sClient client.Client,
	podName string,
	namespace string,
	labeKey string,
	labelValue string,
) *corev1.Pod {
	pod := &corev1.Pod{
		ObjectMeta: metav1.ObjectMeta{
			GenerateName: podName,
			Namespace:    namespace,
			Labels: map[string]string{
				labeKey: labelValue,
			},
		},
		Spec: corev1.PodSpec{
			Containers: []corev1.Container{
				{
					Name:  podName,
					Image: "busybox",
				},
			},
		},
	}
	Expect(k8sClient.Create(ctx, pod)).Should(Succeed())

	return pod
>>>>>>> 27e254de
}<|MERGE_RESOLUTION|>--- conflicted
+++ resolved
@@ -1,4 +1,3 @@
-<<<<<<< HEAD
 // test_helpers.go
 
 package test_helpers
@@ -12,12 +11,12 @@
 
 	//. "github.com/onsi/gomega"
 
-	"sigs.k8s.io/controller-runtime/pkg/client"
 	githubappv1 "github-app-operator/api/v1"
 	corev1 "k8s.io/api/core/v1"
 	apierrors "k8s.io/apimachinery/pkg/api/errors"
 	metav1 "k8s.io/apimachinery/pkg/apis/meta/v1"
 	"k8s.io/apimachinery/pkg/types"
+	"sigs.k8s.io/controller-runtime/pkg/client"
 )
 
 const (
@@ -28,7 +27,7 @@
 )
 
 var (
-	privateKey = os.Getenv("GITHUB_PRIVATE_KEY")
+	privateKey           = os.Getenv("GITHUB_PRIVATE_KEY")
 	acessTokenSecretName = fmt.Sprintf("github-app-access-token-%s", strconv.Itoa(appId))
 )
 
@@ -45,7 +44,7 @@
 		namespace,
 		acessTokenSecretName,
 		err,
-		),
+	),
 	)
 }
 
@@ -78,7 +77,7 @@
 	namespace,
 	name string,
 	restartPodsSpec *githubappv1.RestartPodsSpec,
-	) {
+) {
 	// create the GitHubApp
 	githubApp := githubappv1.GithubApp{
 		ObjectMeta: metav1.ObjectMeta{
@@ -140,7 +139,7 @@
 	namespace string,
 	key string,
 	dummyKeyValue string,
-	)  types.NamespacedName {
+) types.NamespacedName {
 	// Update the accessToken to a dummy value
 	accessTokenSecretKey := types.NamespacedName{
 		Namespace: namespace,
@@ -161,7 +160,7 @@
 	githubAppName string,
 	namespace string,
 	errMsg string,
-	) {
+) {
 
 	// Check if the status.Error field gets populated with the expected error message
 	Eventually(func() bool {
@@ -185,7 +184,7 @@
 	namespace string,
 	labeKey string,
 	labelValue string,
-	) *corev1.Pod {
+) *corev1.Pod {
 	pod := &corev1.Pod{
 		ObjectMeta: metav1.ObjectMeta{
 			GenerateName: podName,
@@ -206,213 +205,4 @@
 	Expect(k8sClient.Create(ctx, pod)).Should(Succeed())
 
 	return pod
-=======
-// test_helpers.go
-
-package test_helpers
-
-import (
-	"context"
-	"encoding/base64"
-	"fmt"
-	"os"
-	"strconv"
-
-	. "github.com/onsi/gomega"
-
-	githubappv1 "github-app-operator/api/v1"
-	corev1 "k8s.io/api/core/v1"
-	apierrors "k8s.io/apimachinery/pkg/api/errors"
-	metav1 "k8s.io/apimachinery/pkg/apis/meta/v1"
-	"k8s.io/apimachinery/pkg/types"
-	"sigs.k8s.io/controller-runtime/pkg/client"
-)
-
-const (
-	// github app details
-	privateKeySecret = "gh-app-key-test"
-	appId            = 857468
-	installId        = 48531286
-)
-
-var (
-	privateKey           = os.Getenv("GITHUB_PRIVATE_KEY")
-	acessTokenSecretName = fmt.Sprintf("github-app-access-token-%s", strconv.Itoa(appId))
-)
-
-// Function to delete accessToken Secret
-func DeleteAccessTokenSecret(ctx context.Context, k8sClient client.Client, namespace string) {
-	err := k8sClient.Delete(ctx, &corev1.Secret{
-		ObjectMeta: metav1.ObjectMeta{
-			Name:      acessTokenSecretName,
-			Namespace: namespace,
-		},
-	})
-	Expect(err).ToNot(HaveOccurred(), fmt.Sprintf(
-		"Failed to delete Secret %s/%s: %v",
-		namespace,
-		acessTokenSecretName,
-		err,
-	),
-	)
-}
-
-// Function to delete a GitHubApp and wait for its deletion
-func DeleteGitHubAppAndWait(ctx context.Context, k8sClient client.Client, namespace string, name string) {
-	// Delete the GitHubApp
-	err := k8sClient.Delete(ctx, &githubappv1.GithubApp{
-		ObjectMeta: metav1.ObjectMeta{
-			Name:      name,
-			Namespace: namespace,
-		},
-	})
-	Expect(err).NotTo(HaveOccurred(), fmt.Sprintf("Failed to delete GitHubApp: %v", err))
-
-	// Wait for the GitHubApp to be deleted
-	Eventually(func() bool {
-		// Check if the GitHubApp still exists
-		err := k8sClient.Get(ctx, types.NamespacedName{
-			Namespace: namespace,
-			Name:      name,
-		}, &githubappv1.GithubApp{})
-		return apierrors.IsNotFound(err) // GitHubApp is deleted
-	}, "60s", "5s").Should(BeTrue(), "Failed to delete GitHubApp within timeout")
-}
-
-// Function to create a GitHubApp and wait for its creation
-func CreateGitHubAppAndWait(
-	ctx context.Context,
-	k8sClient client.Client,
-	namespace,
-	name string,
-	restartPodsSpec *githubappv1.RestartPodsSpec,
-) {
-	// create the GitHubApp
-	githubApp := githubappv1.GithubApp{
-		ObjectMeta: metav1.ObjectMeta{
-			Name:      name,
-			Namespace: namespace,
-		},
-		Spec: githubappv1.GithubAppSpec{
-			AppId:            appId,
-			InstallId:        installId,
-			PrivateKeySecret: privateKeySecret,
-			RestartPods:      restartPodsSpec, // Optionally pass restartPods
-		},
-	}
-	Expect(k8sClient.Create(ctx, &githubApp)).Should(Succeed())
-}
-
-// Function to create a privateKey Secret and wait for its creation
-func CreatePrivateKeySecret(ctx context.Context, k8sClient client.Client, namespace string, key string) {
-
-	// Decode base64-encoded private key
-	decodedPrivateKey, err := base64.StdEncoding.DecodeString(privateKey)
-	Expect(err).NotTo(HaveOccurred(), "error decoding base64-encoded private key")
-
-	// create the GitHubApp
-	secret1Obj := corev1.Secret{
-		ObjectMeta: metav1.ObjectMeta{
-			Name:      privateKeySecret,
-			Namespace: namespace,
-		},
-		Data: map[string][]byte{key: decodedPrivateKey},
-	}
-	Expect(k8sClient.Create(ctx, &secret1Obj)).Should(Succeed())
-}
-
-// Function to create a namespace
-func CreateNamespace(ctx context.Context, k8sClient client.Client, namespace string) {
-
-	ns := &corev1.Namespace{
-		ObjectMeta: metav1.ObjectMeta{
-			Name: namespace,
-		},
-	}
-	Expect(k8sClient.Create(ctx, ns)).Should(Succeed())
-}
-
-// Function to wait for access token secret to be created
-func WaitForAccessTokenSecret(ctx context.Context, k8sClient client.Client, namespace string) {
-	var retrievedSecret corev1.Secret
-	Eventually(func() bool {
-		err := k8sClient.Get(ctx, types.NamespacedName{Name: acessTokenSecretName, Namespace: namespace}, &retrievedSecret)
-		return err == nil
-	}, "20s", "5s").Should(BeTrue(), fmt.Sprintf("Access token secret %s/%s not created", namespace, acessTokenSecretName))
-}
-
-// Function to update access token secret data with dummy data
-func UpdateAccessTokenSecret(
-	ctx context.Context,
-	k8sClient client.Client,
-	namespace string,
-	key string,
-	dummyKeyValue string,
-) types.NamespacedName {
-	// Update the accessToken to a dummy value
-	accessTokenSecretKey := types.NamespacedName{
-		Namespace: namespace,
-		Name:      acessTokenSecretName,
-	}
-	accessTokenSecret := &corev1.Secret{}
-	Expect(k8sClient.Get(ctx, accessTokenSecretKey, accessTokenSecret)).To(Succeed())
-	accessTokenSecret.Data[key] = []byte(dummyKeyValue)
-	Expect(k8sClient.Update(ctx, accessTokenSecret)).To(Succeed())
-
-	return accessTokenSecretKey
-}
-
-// Function to validate an err message from a githubApp
-func CheckGithubAppStatusError(
-	ctx context.Context,
-	k8sClient client.Client,
-	githubAppName string,
-	namespace string,
-	errMsg string,
-) {
-
-	// Check if the status.Error field gets populated with the expected error message
-	Eventually(func() bool {
-		// Retrieve the GitHubApp object
-		key := types.NamespacedName{Name: githubAppName, Namespace: namespace}
-		retrievedGithubApp := &githubappv1.GithubApp{}
-		err := k8sClient.Get(ctx, key, retrievedGithubApp)
-		if err != nil {
-			return false // Unable to retrieve the GitHubApp
-		}
-		// Check if the status.Error field contains the expected error message
-		return retrievedGithubApp.Status.Error == errMsg
-	}, "30s", "5s").Should(BeTrue(), "Failed to set status.Error field within timeout")
-}
-
-// Funtion to create a busybox pod with a label
-func CreatePodWithLabel(
-	ctx context.Context,
-	k8sClient client.Client,
-	podName string,
-	namespace string,
-	labeKey string,
-	labelValue string,
-) *corev1.Pod {
-	pod := &corev1.Pod{
-		ObjectMeta: metav1.ObjectMeta{
-			GenerateName: podName,
-			Namespace:    namespace,
-			Labels: map[string]string{
-				labeKey: labelValue,
-			},
-		},
-		Spec: corev1.PodSpec{
-			Containers: []corev1.Container{
-				{
-					Name:  podName,
-					Image: "busybox",
-				},
-			},
-		},
-	}
-	Expect(k8sClient.Create(ctx, pod)).Should(Succeed())
-
-	return pod
->>>>>>> 27e254de
 }